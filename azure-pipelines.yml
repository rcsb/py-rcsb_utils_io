--- conflicted
+++ resolved
@@ -59,30 +59,21 @@
       - script: tox -v
         displayName: 'Run Tox'
   #
-<<<<<<< HEAD
-  - job: publish
-      dependsOn:
-      - test_linux
-      condition: and(succeeded(), ne(variables['Build.Reason'], 'PullRequest'))
-      pool: vmImage: 'ubuntu-latest'
-      strategy:
+  - job: 'publish'
+    pool:
+      vmImage: 'ubuntu-latest'
+    strategy:
       matrix:
         Python37:
           python.version: '3.7'
         Python27:
           python.version: '2.7'
       maxParallel: 2
-      steps:
-=======
-  - job: 'publish'
-    pool: 
-      vmImage: 'ubuntu-latest'
     dependsOn:
     - test_linux
     condition: and(succeeded(), ne(variables['Build.Reason'], 'PullRequest'))
-      
+    #
     steps:
->>>>>>> 30a728ea
       - task: UsePythonVersion@0
         displayName: 'Using Python $(python.version)'
         inputs:
